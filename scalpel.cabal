name:                scalpel
version:             0.1.3.1
synopsis:            A high level web scraping library for Haskell.
description:
    Scalpel is a web scraping library inspired by libraries like Parsec and
    Perl's Web::Scraper Scalpel builds on top of TagSoup to provide a
    declarative and monadic interface.
homepage:            https://github.com/fimad/scalpel
license:             Apache-2.0
license-file:        LICENSE
author:              Will Coster
maintainer:          willcoster@gmail.com
category:            Web
build-type:          Simple
cabal-version:       >=1.10

source-repository head
  type:     git
  location: https://github.com/fimad/scalpel.git

source-repository this
  type:     git
  location: https://github.com/fimad/scalpel.git
  tag:      v0.1.3.1

library
  other-extensions:
          FlexibleInstances
      ,   FunctionalDependencies
  other-modules:
          Text.HTML.Scalpel.Internal.Scrape
      ,   Text.HTML.Scalpel.Internal.Scrape.StringLike
      ,   Text.HTML.Scalpel.Internal.Scrape.URL
      ,   Text.HTML.Scalpel.Internal.Select
      ,   Text.HTML.Scalpel.Internal.Select.Combinators
      ,   Text.HTML.Scalpel.Internal.Select.Types
  exposed-modules:
      Text.HTML.Scalpel
  hs-source-dirs:   src/
  default-language: Haskell2010
  build-depends:
          base          >= 4.6 && < 5
      ,   bytestring
      ,   curl          >= 1.3.4
      ,   regex-base
      ,   regex-tdfa
      ,   tagsoup       >= 0.12.2
      ,   text
  default-extensions:
          OverloadedStrings
      ,   ParallelListComp
      ,   PatternGuards
  ghc-options: -W

test-suite lib-tests
  type:             exitcode-stdio-1.0
  main-is:          TestMain.hs
  hs-source-dirs:   tests/
  build-depends:
          HUnit
      ,   base          >= 4.6 && < 5
      ,   regex-base
      ,   regex-tdfa
<<<<<<< HEAD
      ,   tagsoup       >= 0.13
      ,   text
=======
      ,   scalpel
      ,   tagsoup
>>>>>>> adfffd22
  default-extensions:
          ParallelListComp
      ,   PatternGuards
  ghc-options: -W<|MERGE_RESOLUTION|>--- conflicted
+++ resolved
@@ -61,13 +61,8 @@
       ,   base          >= 4.6 && < 5
       ,   regex-base
       ,   regex-tdfa
-<<<<<<< HEAD
-      ,   tagsoup       >= 0.13
-      ,   text
-=======
       ,   scalpel
       ,   tagsoup
->>>>>>> adfffd22
   default-extensions:
           ParallelListComp
       ,   PatternGuards
